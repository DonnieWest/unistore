{
  "name": "unistore",
  "version": "3.0.4",
  "description": "Dead simple centralized state container (store) with preact and react bindings.",
  "source": "src/index.js",
  "module": "dist/unistore.es.js",
  "main": "dist/unistore.js",
  "umd:main": "dist/unistore.umd.js",
  "typings": "index.d.ts",
  "scripts": {
    "build": "npm-run-all --silent -p build:main build:integrations build:combined -s size docs",
    "build:main": "microbundle",
    "build:integrations": "microbundle src/integrations/*.js -o x.js -f cjs",
    "build:combined": "microbundle src/combined/*.js -o full/x.js",
    "size": "strip-json-comments --no-whitespace dist/unistore.js | gzip-size && bundlesize",
    "docs": "documentation readme unistore.js -q --section API && npm run -s fixreadme",
    "fixreadme": "node -e 'var fs=require(\"fs\");fs.writeFileSync(\"README.md\", fs.readFileSync(\"README.md\", \"utf8\").replace(/^-   /gm, \"- \"))'",
    "test": "eslint src && npm run build && jest",
    "prepare": "npm t",
    "release": "npm t && git commit -am $npm_package_version && git tag $npm_package_version && git push && git push --tags && npm publish"
  },
  "eslintConfig": {
    "extends": "eslint-config-developit",
    "rules": {
      "prefer-rest-params": 0
    }
  },
  "bundlesize": [
    {
      "path": "full/preact.js",
      "maxSize": "750b"
    },
    {
      "path": "dist/unistore.js",
      "maxSize": "400b"
    },
    {
      "path": "preact.js",
      "maxSize": "600b"
    }
  ],
  "babel": {
    "presets": [
      [
        "env",
        {
          "targets": {
            "node": true
          }
        }
      ]
    ],
    "plugins": [
      [
        "transform-react-jsx",
        {
          "pragma": "h"
        }
      ]
    ]
  },
  "files": [
    "src",
    "dist",
    "full",
    "preact.js",
    "preact.js.map",
    "react.js",
    "react.js.map",
    "index.d.ts",
    "devtools.js"
  ],
  "keywords": [
    "preact",
    "component",
    "state machine",
    "redux"
  ],
  "repository": "developit/unistore",
  "author": "Jason Miller <jason@developit.ca>",
  "license": "MIT",
  "devDependencies": {
    "babel-jest": "^22.1.0",
    "babel-plugin-transform-react-jsx": "^6.24.1",
    "babel-preset-env": "^1.6.1",
    "bundlesize": "^0.15.3",
    "documentation": "^4.0.0",
<<<<<<< HEAD
    "eslint": "^4.16.0",
=======
    "enzyme": "^3.2.0",
    "enzyme-adapter-react-16": "^1.1.1",
    "eslint": "^4.12.1",
>>>>>>> f2def88b
    "eslint-config-developit": "^1.1.1",
    "gzip-size-cli": "^2.1.0",
    "jest": "^22.1.4",
    "microbundle": "^0.3.1",
    "npm-run-all": "^4.1.2",
<<<<<<< HEAD
    "preact": "^8.2.7",
=======
    "preact": "^8.2.6",
    "raf": "^3.4.0",
    "react": "^16.2.0",
    "react-dom": "^16.2.0",
>>>>>>> f2def88b
    "strip-json-comments-cli": "^1.0.1"
  },
  "peerDependencies": {
    "preact": "*",
    "react": "*"
  }
}<|MERGE_RESOLUTION|>--- conflicted
+++ resolved
@@ -80,31 +80,23 @@
   "author": "Jason Miller <jason@developit.ca>",
   "license": "MIT",
   "devDependencies": {
-    "babel-jest": "^22.1.0",
+    "babel-jest": "^21.2.0",
     "babel-plugin-transform-react-jsx": "^6.24.1",
     "babel-preset-env": "^1.6.1",
     "bundlesize": "^0.15.3",
     "documentation": "^4.0.0",
-<<<<<<< HEAD
-    "eslint": "^4.16.0",
-=======
     "enzyme": "^3.2.0",
     "enzyme-adapter-react-16": "^1.1.1",
-    "eslint": "^4.12.1",
->>>>>>> f2def88b
+    "eslint": "^4.16.0",
     "eslint-config-developit": "^1.1.1",
     "gzip-size-cli": "^2.1.0",
     "jest": "^22.1.4",
     "microbundle": "^0.3.1",
     "npm-run-all": "^4.1.2",
-<<<<<<< HEAD
     "preact": "^8.2.7",
-=======
-    "preact": "^8.2.6",
     "raf": "^3.4.0",
     "react": "^16.2.0",
     "react-dom": "^16.2.0",
->>>>>>> f2def88b
     "strip-json-comments-cli": "^1.0.1"
   },
   "peerDependencies": {

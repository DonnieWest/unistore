import { h, Component } from 'preact';


/** Creates a new store, which is a tiny evented state container.
 *  @name createStore
 *  @param {Object} [state={}]		Optional initial state
 *  @returns {store}
 *  @example
 *    let store = createStore();
 *    store.subscribe( state => console.log(state) );
 *    store.setState({ a: 'b' });   // logs { a: 'b' }
 *    store.setState({ c: 'd' });   // logs { a: 'b', c: 'd' }
 */
export function createStore(state) {
	let listeners = [];
	state = state || {};

	function unsubscribe(listener) {
		let i = listeners.indexOf(listener);
		listeners.splice(i, !!~i);
	}

	/** An observable state container, returned from {@link createStore}
	 *  @name store
	 */

	return /** @lends store */ {

		/** Apply a partial state object to the current state, invoking registered listeners.
		 *  @param {Object} update				An object with properties to be merged into state
		 *  @param {Boolean} [overwrite=false]	If `true`, update will replace state instead of being merged into it
		 */
		setState(update, overwrite) {
			state = overwrite ? update : assign(assign({}, state), update);
			for (let i=0; i<listeners.length; i++) listeners[i](state);
		},

<<<<<<< HEAD
		/** Register a listener function to be called whenever state is changed, and returns the unsubscribe for that listener.
		 *  @param {Function} listener
		 *  @return {Function} unsubscribe
		 */
		subscribe(listener) {
			listeners.push(listener);
			return () => this.unsubscribe(listener);
=======
		/** Register a listener function to be called whenever state is changed.
		 *  @param {Function} listener	A function to call when state changes. Gets passed the new state.
		 *  @returns {Function} unsubscribe()
		 */
		subscribe(listener) {
			listeners.push(listener);
			return () => { unsubscribe(listener); };
>>>>>>> 0e77f65f
		},

		/** Remove a previously-registered listener function.
		 *  @param {Function} listener	The callback previously passed to `subscribe()` that should be removed.
		 *  @function
		 */
		unsubscribe,

		/** Retrieve the current state object.
		 *  @returns {Object} state
		 */
		getState() {
			return state;
		}
	};
}


/** Wire a component up to the store. Passes state as props, re-renders on change.
 *  @param {Function|Array|String} mapStateToProps  A function mapping of store state to prop values, or an array/CSV of properties to map.
 *  @param {Function|Object} [actions] 				Action functions (pure state mappings), or a factory returning them. Every action function gets current state as the first parameter and any other params next
 *  @returns {Component} ConnectedComponent
 *  @example
 *    const Foo = connect('foo,bar')( ({ foo, bar }) => <div /> )
 *  @example
 *    const actions = { someAction }
 *    const Foo = connect('foo,bar', actions)( ({ foo, bar, someAction }) => <div /> )
 *  @example
 *    @connect( state => ({ foo: state.foo, bar: state.bar }) )
 *    export class Foo { render({ foo, bar }) { } }
 */
export function connect(mapStateToProps, actions) {
	if (typeof mapStateToProps!=='function') {
		mapStateToProps = select(mapStateToProps || []);
	}
	return Child => {
		function Wrapper(props, { store }) {
			let state = mapStateToProps(store ? store.getState() : {}, props);
			let boundActions = actions ? mapActions(actions, store) : { store };
			let update = () => {
				let mapped = mapStateToProps(store ? store.getState() : {}, this.props);
				if (!shallowEqual(mapped, state)) {
					state = mapped;
					this.setState(null);
				}
			};
			let unsub;
			this.componentDidMount = () => {
				unsub = store.subscribe(update);
			};
			this.componentWillUnmount = () => {
				unsub();
			};
			this.render = props => h(Child, assign(assign(assign({}, boundActions), props), state));
		}
		return (Wrapper.prototype = new Component()).constructor = Wrapper;
	};
}


/** Provider exposes a store (passed as `props.store`) into context.
 *
 *  Generally, an entire application is wrapped in a single `<Provider>` at the root.
 *  @class
 *  @extends Component
 *  @param {Object} props
 *  @param {Store} props.store		A {Store} instance to expose via context.
 */
export function Provider(){}
Provider.prototype.getChildContext = function() {
	return { store: this.props.store };
};
Provider.prototype.render = function(props) {
	return props.children[0];
};


// Bind an object/factory of actions to the store and wrap them.
function mapActions(actions, store) {
	if (typeof actions==='function') actions = actions(store);
	let mapped = {};
	for (let i in actions) {
		mapped[i] = createAction(store, actions[i]);
	}
	return mapped;
}


// Bind a single action to the store and sequester its return value.
// Performance tests verifying this is the best solution: https://esbench.com/bench/5a295e6299634800a0349500
function createAction(store, action) {
	return function() {
		let args = [store.getState()];
		for (let i=0; i<arguments.length; i++) args.push(arguments[i]);
		let ret = action.apply(store, args);
		if (ret!=null) {
			if (ret.then) ret.then(store.setState);
			else store.setState(ret);
		}
	};
}


// select('foo,bar') creates a function of the form: ({ foo, bar }) => ({ foo, bar })
function select(properties) {
	if (typeof properties==='string') properties = properties.split(',');
	return state => {
		let selected = {};
		for (let i=0; i<properties.length; i++) {
			selected[properties[i]] = state[properties[i]];
		}
		return selected;
	};
}


// Returns a boolean indicating if all keys and values match between two objects.
function shallowEqual(a, b) {
	for (let i in a) if (a[i]!==b[i]) return false;
	for (let i in b) if (!(i in a)) return false;
	return true;
}


// Lighter Object.assign stand-in
function assign(obj, props) {
	for (let i in props) obj[i] = props[i];
	return obj;
}<|MERGE_RESOLUTION|>--- conflicted
+++ resolved
@@ -35,15 +35,6 @@
 			for (let i=0; i<listeners.length; i++) listeners[i](state);
 		},
 
-<<<<<<< HEAD
-		/** Register a listener function to be called whenever state is changed, and returns the unsubscribe for that listener.
-		 *  @param {Function} listener
-		 *  @return {Function} unsubscribe
-		 */
-		subscribe(listener) {
-			listeners.push(listener);
-			return () => this.unsubscribe(listener);
-=======
 		/** Register a listener function to be called whenever state is changed.
 		 *  @param {Function} listener	A function to call when state changes. Gets passed the new state.
 		 *  @returns {Function} unsubscribe()
@@ -51,7 +42,6 @@
 		subscribe(listener) {
 			listeners.push(listener);
 			return () => { unsubscribe(listener); };
->>>>>>> 0e77f65f
 		},
 
 		/** Remove a previously-registered listener function.
@@ -98,12 +88,11 @@
 					this.setState(null);
 				}
 			};
-			let unsub;
 			this.componentDidMount = () => {
-				unsub = store.subscribe(update);
+				store.subscribe(update);
 			};
 			this.componentWillUnmount = () => {
-				unsub();
+				store.unsubscribe(update);
 			};
 			this.render = props => h(Child, assign(assign(assign({}, boundActions), props), state));
 		}

--- conflicted
+++ resolved
@@ -2,81 +2,40 @@
 // S - Wrapped component state
 // K - Store state
 // I - Injected props to wrapped component
-<<<<<<< HEAD
-
 import * as Preact from "preact";
 
 export type Listener<K> = (state: K) => void;
+export type Unsubscribe = () => void;
 
 export interface Store<K> {
-  setState(update: object, overwrite: boolean): void;
-  subscribe(f: Listener<K>): void;
-  unsubscribe(f: Listener<K>): void;
-  getState(): K;
+	setState(update: object, overwrite?: boolean): void;
+	subscribe(f: Listener<K>): Unsubscribe;
+	unsubscribe(f: Listener<K>): void;
+	getState(): K;
 }
 
-export function createStore<K>(state: K): Store<K>;
+export function createStore<K>(state?: K): Store<K>;
 
 export type ActionFn<K> = (state: K) => object;
 
 export interface ActionMap<K> {
-  [actionName: string]: ActionFn<K>;
+	[actionName: string]: ActionFn<K>;
 }
 
 export type ActionCreator<K> = (store: Store<K>) => ActionMap<K>;
 
-export type StateMapper<T, K, I> = (state: K, props?: T) => I;
+export type StateMapper<T, K, I> = (state: K, props: T) => I;
 
 // TODO: Child should not be `any`.
 export function connect<T, S, K, I>(
-  mapStateToProps: string | Array<string> | StateMapper<T, K, I>,
-  actions?: ActionCreator<K> | object
+	mapStateToProps: string | Array<string> | StateMapper<T, K, I>,
+	actions?: ActionCreator<K> | object
 ): (Child: any) => Preact.ComponentConstructor<T, S>;
 
 export interface ProviderProps<T> {
-  store: Store<T>;
+	store: Store<T>;
 }
 
 export class Provider<T> extends Preact.Component<ProviderProps<T>, {}> {
-  render(props: ProviderProps<T>, { }): Preact.VNode;
-=======
-declare module "unistore" {
-	import * as Preact from "preact";
-
-	export type Listener<K> = (state: K) => void;
-	export type Unsubscribe = () => void;
-
-	export interface Store<K> {
-		setState(update: object, overwrite?: boolean): void;
-		subscribe(f: Listener<K>): Unsubscribe;
-		unsubscribe(f: Listener<K>): void;
-		getState(): K;
-	}
-
-	export function createStore<K>(state?: K): Store<K>;
-
-	export type ActionFn<K> = (state: K) => object;
-
-	export interface ActionMap<K> {
-		[actionName: string]: ActionFn<K>;
-	}
-
-	export type ActionCreator<K> = (store: Store<K>) => ActionMap<K>;
-
-	export type StateMapper<T, K, I> = (state: K, props: T) => I;
-
-	// TODO: Child should not be `any`.
-	export function connect<T, S, K, I>(
-		mapStateToProps: string | Array<string> | StateMapper<T, K, I>,
-		actions?: ActionCreator<K> | object
-	): (Child: any) => Preact.ComponentConstructor<T, S>;
-
-	export interface ProviderProps<T> {
-		store: Store<T>;
-	}
-
-	export class Provider<T> extends Preact.Component<ProviderProps<T>, {}> {
-		render(props: ProviderProps<T>, { }): Preact.VNode;
-	}
->>>>>>> b42c1f8a
+	render(props: ProviderProps<T>, { }): Preact.VNode;
 }
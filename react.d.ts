--- conflicted
+++ resolved
@@ -10,11 +10,7 @@
 	export function connect<T, S, K, I>(
 		mapStateToProps: string | Array<string> | StateMapper<T, K, I>,
 		actions?: ActionCreator<K> | object
-<<<<<<< HEAD
 	): (Child: ((props: T & I) => React.ReactNode) | React.Component<T, S>) => React.Component<T, S>;
-=======
-	): (Child: ((props: T & I) => React.ReactNode) | (ComponentConstructor<T, S>)) => ComponentConstructor<T, S>;
->>>>>>> cdfd1ab2
 
 	export interface ProviderProps<T> {
 		store: Store<T>;
